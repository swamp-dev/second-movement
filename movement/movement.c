/*
 * MIT License
 *
 * Copyright (c) 2022 Joey Castillo
 *
 * Permission is hereby granted, free of charge, to any person obtaining a copy
 * of this software and associated documentation files (the "Software"), to deal
 * in the Software without restriction, including without limitation the rights
 * to use, copy, modify, merge, publish, distribute, sublicense, and/or sell
 * copies of the Software, and to permit persons to whom the Software is
 * furnished to do so, subject to the following conditions:
 *
 * The above copyright notice and this permission notice shall be included in all
 * copies or substantial portions of the Software.
 *
 * THE SOFTWARE IS PROVIDED "AS IS", WITHOUT WARRANTY OF ANY KIND, EXPRESS OR
 * IMPLIED, INCLUDING BUT NOT LIMITED TO THE WARRANTIES OF MERCHANTABILITY,
 * FITNESS FOR A PARTICULAR PURPOSE AND NONINFRINGEMENT. IN NO EVENT SHALL THE
 * AUTHORS OR COPYRIGHT HOLDERS BE LIABLE FOR ANY CLAIM, DAMAGES OR OTHER
 * LIABILITY, WHETHER IN AN ACTION OF CONTRACT, TORT OR OTHERWISE, ARISING FROM,
 * OUT OF OR IN CONNECTION WITH THE SOFTWARE OR THE USE OR OTHER DEALINGS IN THE
 * SOFTWARE.
 */

#define MOVEMENT_LONG_PRESS_TICKS 64

#include <stdio.h>
#include <string.h>
#include <limits.h>
#include <string.h>
#include <stdlib.h>
#include <stdio.h>
#include "watch.h"
#include "filesystem.h"
#include "movement.h"

#ifndef MOVEMENT_FIRMWARE
#include "movement_config.h"
#elif MOVEMENT_FIRMWARE == MOVEMENT_FIRMWARE_STANDARD
#include "movement_config.h"
#elif MOVEMENT_FIRMWARE == MOVEMENT_FIRMWARE_BACKER
#include "alt_fw/backer.h"
#elif MOVEMENT_FIRMWARE == MOVEMENT_FIRMWARE_ALT_TIME
#include "alt_fw/alt_time.h"
#elif MOVEMENT_FIRMWARE == MOVEMENT_FIRMWARE_FOCUS
#include "alt_fw/focus.h"
#elif MOVEMENT_FIRMWARE == MOVEMENT_FIRMWARE_THE_BACKPACKER
#include "alt_fw/the_backpacker.h"
#elif MOVEMENT_FIRMWARE == MOVEMENT_FIRMWARE_THE_ATHLETE
#include "alt_fw/the_athlete.h"
#elif MOVEMENT_FIRMWARE == MOVEMENT_FIRMWARE_THE_STARGAZER
#include "alt_fw/the_stargazer.h"
#elif MOVEMENT_FIRMWARE == MOVEMENT_FIRMWARE_DEEP_SPACE_NOW
#include "alt_fw/deep_space_now.h"
#endif

#include "movement_custom_signal_tunes.h"

// Default to no secondary face behaviour.
#ifndef MOVEMENT_SECONDARY_FACE_INDEX
#define MOVEMENT_SECONDARY_FACE_INDEX 0
#endif

// Set default LED colors if not set
#ifndef MOVEMENT_DEFAULT_RED_COLOR
#define MOVEMENT_DEFAULT_RED_COLOR 0x0
#endif
#ifndef MOVEMENT_DEFAULT_GREEN_COLOR
#define MOVEMENT_DEFAULT_GREEN_COLOR 0xF
#endif

#if __EMSCRIPTEN__
#include <emscripten.h>
#endif

movement_state_t movement_state;
void * watch_face_contexts[MOVEMENT_NUM_FACES];
watch_date_time scheduled_tasks[MOVEMENT_NUM_FACES];
const int32_t movement_le_inactivity_deadlines[8] = {INT_MAX, 3600, 7200, 21600, 43200, 86400, 172800, 604800};
const int16_t movement_timeout_inactivity_deadlines[4] = {60, 120, 300, 1800};
movement_event_t event;
const watch_face_t *wf;

const int16_t movement_timezone_offsets[] = {
    0,      //  0 :   0:00:00 (UTC)
    60,     //  1 :   1:00:00 (Central European Time)
    120,    //  2 :   2:00:00 (South African Standard Time)
    180,    //  3 :   3:00:00 (Arabia Standard Time)
    210,    //  4 :   3:30:00 (Iran Standard Time)
    240,    //  5 :   4:00:00 (Georgia Standard Time)
    270,    //  6 :   4:30:00 (Afghanistan Time)
    300,    //  7 :   5:00:00 (Pakistan Standard Time)
    330,    //  8 :   5:30:00 (Indian Standard Time)
    345,    //  9 :   5:45:00 (Nepal Time)
    360,    // 10 :   6:00:00 (Kyrgyzstan time)
    390,    // 11 :   6:30:00 (Myanmar Time)
    420,    // 12 :   7:00:00 (Thailand Standard Time)
    480,    // 13 :   8:00:00 (China Standard Time, Australian Western Standard Time)
    525,    // 14 :   8:45:00 (Australian Central Western Standard Time)
    540,    // 15 :   9:00:00 (Japan Standard Time, Korea Standard Time)
    570,    // 16 :   9:30:00 (Australian Central Standard Time)
    600,    // 17 :  10:00:00 (Australian Eastern Standard Time)
    630,    // 18 :  10:30:00 (Lord Howe Standard Time)
    660,    // 19 :  11:00:00 (Solomon Islands Time)
    720,    // 20 :  12:00:00 (New Zealand Standard Time)
    765,    // 21 :  12:45:00 (Chatham Standard Time)
    780,    // 22 :  13:00:00 (Tonga Time)
    825,    // 23 :  13:45:00 (Chatham Daylight Time)
    840,    // 24 :  14:00:00 (Line Islands Time)
    -720,   // 25 : -12:00:00 (Baker Island Time)
    -660,   // 26 : -11:00:00 (Niue Time)
    -600,   // 27 : -10:00:00 (Hawaii-Aleutian Standard Time)
    -570,   // 28 :  -9:30:00 (Marquesas Islands Time)
    -540,   // 29 :  -9:00:00 (Alaska Standard Time)
    -480,   // 30 :  -8:00:00 (Pacific Standard Time)
    -420,   // 31 :  -7:00:00 (Mountain Standard Time)
    -360,   // 32 :  -6:00:00 (Central Standard Time)
    -300,   // 33 :  -5:00:00 (Eastern Standard Time)
    -270,   // 34 :  -4:30:00 (Venezuelan Standard Time)
    -240,   // 35 :  -4:00:00 (Atlantic Standard Time)
    -210,   // 36 :  -3:30:00 (Newfoundland Standard Time)
    -180,   // 37 :  -3:00:00 (Brasilia Time)
    -150,   // 38 :  -2:30:00 (Newfoundland Daylight Time)
    -120,   // 39 :  -2:00:00 (Fernando de Noronha Time)
    -60,    // 40 :  -1:00:00 (Azores Standard Time)
};

const char movement_valid_position_0_chars[] = " AaBbCcDdEeFGgHhIiJKLMNnOoPQrSTtUuWXYZ-='+\\/0123456789";
const char movement_valid_position_1_chars[] = " ABCDEFHlJLNORTtUX-='01378";

void cb_mode_btn_interrupt(void);
void cb_light_btn_interrupt(void);
void cb_alarm_btn_interrupt(void);
void cb_alarm_btn_extwake(void);
void cb_alarm_fired(void);
void cb_fast_tick(void);
void cb_tick(void);

static inline void _movement_reset_inactivity_countdown(void) {
    movement_state.le_mode_ticks = movement_le_inactivity_deadlines[movement_state.settings.bit.le_interval];
    movement_state.timeout_ticks = movement_timeout_inactivity_deadlines[movement_state.settings.bit.to_interval];
}

static inline void _movement_enable_fast_tick_if_needed(void) {
    if (!movement_state.fast_tick_enabled) {
        movement_state.fast_ticks = 0;
        watch_rtc_register_periodic_callback(cb_fast_tick, 128);
        movement_state.fast_tick_enabled = true;
    }
}

static inline void _movement_disable_fast_tick_if_possible(void) {
    if ((movement_state.light_ticks == -1) &&
        (movement_state.alarm_ticks == -1) &&
        ((movement_state.light_down_timestamp + movement_state.mode_down_timestamp + movement_state.alarm_down_timestamp) == 0)) {
        movement_state.fast_tick_enabled = false;
        watch_rtc_disable_periodic_callback(128);
    }
}

static void _movement_handle_background_tasks(void) {
    for(uint8_t i = 0; i < MOVEMENT_NUM_FACES; i++) {
        // For each face, if the watch face wants a background task...
        if (watch_faces[i].wants_background_task != NULL && watch_faces[i].wants_background_task(&movement_state.settings, watch_face_contexts[i])) {
            // ...we give it one. pretty straightforward!
            movement_event_t background_event = { EVENT_BACKGROUND_TASK, 0 };
            watch_faces[i].loop(background_event, &movement_state.settings, watch_face_contexts[i]);
        }
    }
    movement_state.needs_background_tasks_handled = false;
}

static void _movement_handle_scheduled_tasks(void) {
    watch_date_time date_time = watch_rtc_get_date_time();
    uint8_t num_active_tasks = 0;

    for(uint8_t i = 0; i < MOVEMENT_NUM_FACES; i++) {
        if (scheduled_tasks[i].reg) {
            if (scheduled_tasks[i].reg == date_time.reg) {
                scheduled_tasks[i].reg = 0;
                movement_event_t background_event = { EVENT_BACKGROUND_TASK, 0 };
                watch_faces[i].loop(background_event, &movement_state.settings, watch_face_contexts[i]);
                // check if loop scheduled a new task
                if (scheduled_tasks[i].reg) {
                    num_active_tasks++;
                }
            } else {
                num_active_tasks++;
            }
        }
    }

    if (num_active_tasks == 0) {
        movement_state.has_scheduled_background_task = false;
    } else {
        _movement_reset_inactivity_countdown();
    }
}

void movement_request_tick_frequency(uint8_t freq) {
    // Movement uses the 128 Hz tick internally
    if (freq == 128) return;

    // Movement requires at least a 1 Hz tick.
    // If we are asked for an invalid frequency, default back to 1 Hz.
    if (freq == 0 || __builtin_popcount(freq) != 1) freq = 1;

    // disable all callbacks except the 128 Hz one
    watch_rtc_disable_matching_periodic_callbacks(0xFE);

    movement_state.subsecond = 0;
    movement_state.tick_frequency = freq;
    watch_rtc_register_periodic_callback(cb_tick, freq);
}

void movement_illuminate_led(void) {
    if (movement_state.settings.bit.led_duration) {
        watch_set_led_color(movement_state.settings.bit.led_red_color ? (0xF | movement_state.settings.bit.led_red_color << 4) : 0,
                            movement_state.settings.bit.led_green_color ? (0xF | movement_state.settings.bit.led_green_color << 4) : 0);
        movement_state.light_ticks = (movement_state.settings.bit.led_duration * 2 - 1) * 128;
        _movement_enable_fast_tick_if_needed();
    }
}

bool movement_default_loop_handler(movement_event_t event, movement_settings_t *settings) {
    (void)settings;

    switch (event.event_type) {
        case EVENT_MODE_BUTTON_UP:
            movement_move_to_next_face();
            break;
        case EVENT_LIGHT_BUTTON_DOWN:
            movement_illuminate_led();
            break;
        case EVENT_MODE_LONG_PRESS:
            if (MOVEMENT_SECONDARY_FACE_INDEX && movement_state.current_face_idx == 0) {
                movement_move_to_face(MOVEMENT_SECONDARY_FACE_INDEX);
            } else {
                movement_move_to_face(0);
            }
            break;
        default:
            break;
    }

    return true;
}

void movement_move_to_face(uint8_t watch_face_index) {
    movement_state.watch_face_changed = true;
    movement_state.next_face_idx = watch_face_index;
}

void movement_move_to_next_face(void) {
    uint16_t face_max;
    if (MOVEMENT_SECONDARY_FACE_INDEX) {
        face_max = (movement_state.current_face_idx < (int16_t)MOVEMENT_SECONDARY_FACE_INDEX) ? MOVEMENT_SECONDARY_FACE_INDEX : MOVEMENT_NUM_FACES;
    } else {
        face_max = MOVEMENT_NUM_FACES;
    }
    movement_move_to_face((movement_state.current_face_idx + 1) % face_max);
}

void movement_schedule_background_task(watch_date_time date_time) {
    movement_schedule_background_task_for_face(movement_state.current_face_idx, date_time);
}

void movement_cancel_background_task(void) {
    movement_cancel_background_task_for_face(movement_state.current_face_idx);
}

void movement_schedule_background_task_for_face(uint8_t watch_face_index, watch_date_time date_time) {
    watch_date_time now = watch_rtc_get_date_time();
    if (date_time.reg > now.reg) {
        movement_state.has_scheduled_background_task = true;
        scheduled_tasks[watch_face_index].reg = date_time.reg;
    }
}

void movement_cancel_background_task_for_face(uint8_t watch_face_index) {
    scheduled_tasks[watch_face_index].reg = 0;
    bool other_tasks_scheduled = false;
    for(uint8_t i = 0; i < MOVEMENT_NUM_FACES; i++) {
        if (scheduled_tasks[i].reg != 0) {
            other_tasks_scheduled = true;
            break;
        }
    }
    movement_state.has_scheduled_background_task = other_tasks_scheduled;
}

void movement_request_wake() {
    movement_state.needs_wake = true;
    _movement_reset_inactivity_countdown();
}

void end_buzzing() {
    movement_state.is_buzzing = false;
}

void end_buzzing_and_disable_buzzer(void) {
    end_buzzing();
    watch_disable_buzzer();
}

void movement_play_signal(void) {
    void *maybe_disable_buzzer = end_buzzing_and_disable_buzzer;
    if (watch_is_buzzer_or_led_enabled()) {
        maybe_disable_buzzer = end_buzzing;
    } else {
        watch_enable_buzzer();
    }
    movement_state.is_buzzing = true;
    watch_buzzer_play_sequence(signal_tune, maybe_disable_buzzer);
    if (movement_state.le_mode_ticks == -1) {
        // the watch is asleep. wake it up for "1" round through the main loop.
        // the sleep_mode_app_loop will notice the is_buzzing and note that it
        // only woke up to beep and then it will spinlock until the callback
        // turns off the is_buzzing flag.
        movement_state.needs_wake = true;
        movement_state.le_mode_ticks = 1;
    }
}

void movement_play_alarm(void) {
    movement_play_alarm_beeps(5, BUZZER_NOTE_C8);
}

void movement_play_alarm_beeps(uint8_t rounds, BuzzerNote alarm_note) {
    if (rounds == 0) rounds = 1;
    if (rounds > 20) rounds = 20;
    movement_request_wake();
    movement_state.alarm_note = alarm_note;
    // our tone is 0.375 seconds of beep and 0.625 of silence, repeated as given.
    movement_state.alarm_ticks = 128 * rounds - 75;
    _movement_enable_fast_tick_if_needed();
}

uint8_t movement_claim_backup_register(void) {
    if (movement_state.next_available_backup_register >= 8) return 0;
    return movement_state.next_available_backup_register++;
}

void app_init(void) {
#if defined(NO_FREQCORR)
    watch_rtc_freqcorr_write(0, 0);
#elif defined(WATCH_IS_BLUE_BOARD)
    watch_rtc_freqcorr_write(11, 0);
#else
    watch_rtc_freqcorr_write(22, 0);
#endif

    memset(&movement_state, 0, sizeof(movement_state));

    movement_state.settings.bit.led_red_color = MOVEMENT_DEFAULT_RED_COLOR;
    movement_state.settings.bit.led_green_color = MOVEMENT_DEFAULT_GREEN_COLOR;
    movement_state.settings.bit.button_should_sound = true;
    movement_state.settings.bit.le_interval = 1;
    movement_state.settings.bit.led_duration = 1;
    movement_state.light_ticks = -1;
    movement_state.alarm_ticks = -1;
    movement_state.next_available_backup_register = 4;
    _movement_reset_inactivity_countdown();

    filesystem_init();

#if __EMSCRIPTEN__
    int32_t time_zone_offset = EM_ASM_INT({
        return -new Date().getTimezoneOffset();
    });
    for (int i = 0, count = sizeof(movement_timezone_offsets) / sizeof(movement_timezone_offsets[0]); i < count; i++) {
        if (movement_timezone_offsets[i] == time_zone_offset) {
            movement_state.settings.bit.time_zone = i;
            break;
        }
    }
#endif
}

void app_wake_from_backup(void) {
    movement_state.settings.reg = watch_get_backup_data(0);
}

void app_setup(void) {
    watch_store_backup_data(movement_state.settings.reg, 0);

    static bool is_first_launch = true;

    if (is_first_launch) {
        #ifdef MOVEMENT_CUSTOM_BOOT_COMMANDS
        MOVEMENT_CUSTOM_BOOT_COMMANDS()
        #endif

        for(uint8_t i = 0; i < MOVEMENT_NUM_FACES; i++) {
            watch_face_contexts[i] = NULL;
            scheduled_tasks[i].reg = 0;
            is_first_launch = false;
        }

        // set up the 1 minute alarm (for background tasks and low power updates)
        watch_date_time alarm_time;
        alarm_time.reg = 0;
        alarm_time.unit.second = 59; // after a match, the alarm fires at the next rising edge of CLK_RTC_CNT, so 59 seconds lets us update at :00
        watch_rtc_register_alarm_callback(cb_alarm_fired, alarm_time, ALARM_MATCH_SS);
    }
    if (movement_state.le_mode_ticks != -1) {
        watch_disable_extwake_interrupt(BTN_ALARM);

        watch_enable_external_interrupts();
        watch_register_interrupt_callback(BTN_MODE, cb_mode_btn_interrupt, INTERRUPT_TRIGGER_BOTH);
        watch_register_interrupt_callback(BTN_LIGHT, cb_light_btn_interrupt, INTERRUPT_TRIGGER_BOTH);
        watch_register_interrupt_callback(BTN_ALARM, cb_alarm_btn_interrupt, INTERRUPT_TRIGGER_BOTH);

        watch_enable_buzzer();
        watch_enable_leds();
        watch_enable_display();

        movement_request_tick_frequency(1);

        for(uint8_t i = 0; i < MOVEMENT_NUM_FACES; i++) {
            watch_faces[i].setup(&movement_state.settings, i, &watch_face_contexts[i]);
        }

        wf->activate(&movement_state.settings, watch_face_contexts[movement_state.current_face_idx]);
        event.subsecond = 0;
        event.event_type = EVENT_ACTIVATE;
    }
}

void app_prepare_for_standby(void) {
}

void app_wake_from_standby(void) {
}

static void _sleep_mode_app_loop(void) {
    movement_state.needs_wake = false;
    // as long as le_mode_ticks is -1 (i.e. we are in low energy mode), we wake up here, update the screen, and go right back to sleep.
    while (movement_state.le_mode_ticks == -1) {
        // we also have to handle background tasks here in the mini-runloop
        if (movement_state.needs_background_tasks_handled) _movement_handle_background_tasks();

        event.event_type = EVENT_LOW_ENERGY_UPDATE;
        wf->loop(event, &movement_state.settings, watch_face_contexts[movement_state.current_face_idx]);

        // if we need to wake immediately, do it!
        if (movement_state.needs_wake) return;
        // otherwise enter sleep mode, and when the extwake handler is called, it will reset le_mode_ticks and force us out at the next loop.
        else watch_enter_sleep_mode();
    }
}

bool app_loop(void) {
<<<<<<< HEAD
    wf = &watch_faces[movement_state.current_face_idx];
=======
    bool woke_up_for_buzzer = false;
>>>>>>> 9e41ac8e
    if (movement_state.watch_face_changed) {
        if (movement_state.settings.bit.button_should_sound) {
            // low note for nonzero case, high note for return to watch_face 0
            watch_buzzer_play_note(movement_state.next_face_idx ? BUZZER_NOTE_C7 : BUZZER_NOTE_C8, 50);
        }
        wf->resign(&movement_state.settings, watch_face_contexts[movement_state.current_face_idx]);
        movement_state.current_face_idx = movement_state.next_face_idx;
        // we have just updated the face idx, so we must recache the watch face pointer.
        wf = &watch_faces[movement_state.current_face_idx];
        watch_clear_display();
        movement_request_tick_frequency(1);
        wf->activate(&movement_state.settings, watch_face_contexts[movement_state.current_face_idx]);
        event.subsecond = 0;
        event.event_type = EVENT_ACTIVATE;
        movement_state.watch_face_changed = false;
    }

    // if the LED should be off, turn it off
    if (movement_state.light_ticks == 0) {
        // unless the user is holding down the LIGHT button, in which case, give them more time.
        if (watch_get_pin_level(BTN_LIGHT)) {
            movement_state.light_ticks = 1;
        } else {
            watch_set_led_off();
            movement_state.light_ticks = -1;
            _movement_disable_fast_tick_if_possible();
        }
    }

    // handle background tasks, if the alarm handler told us we need to
    if (movement_state.needs_background_tasks_handled) _movement_handle_background_tasks();

    // if we have a scheduled background task, handle that here:
    if (event.event_type == EVENT_TICK && movement_state.has_scheduled_background_task) _movement_handle_scheduled_tasks();

    // if we have timed out of our low energy mode countdown, enter low energy mode.
    if (movement_state.le_mode_ticks == 0) {
        movement_state.le_mode_ticks = -1;
        watch_register_extwake_callback(BTN_ALARM, cb_alarm_btn_extwake, true);
        event.event_type = EVENT_NONE;
        event.subsecond = 0;

        // _sleep_mode_app_loop takes over at this point and loops until le_mode_ticks is reset by the extwake handler,
        // or wake is requested using the movement_request_wake function.
        _sleep_mode_app_loop();
        // as soon as _sleep_mode_app_loop returns, we prepare to reactivate
        // ourselves, but first, we check to see if we woke up for the buzzer:
        if (movement_state.is_buzzing) {
            woke_up_for_buzzer = true;
        }
        event.event_type = EVENT_ACTIVATE;
        // this is a hack tho: waking from sleep mode, app_setup does get called, but it happens before we have reset our ticks.
        // need to figure out if there's a better heuristic for determining how we woke up.
        app_setup();
    }

    // default to being allowed to sleep by the face.
    static bool can_sleep = true;

    if (event.event_type) {
        event.subsecond = movement_state.subsecond;
        // the first trip through the loop overrides the can_sleep state
        can_sleep = wf->loop(event, &movement_state.settings, watch_face_contexts[movement_state.current_face_idx]);
        event.event_type = EVENT_NONE;
    }

    // if we have timed out of our timeout countdown, give the app a hint that they can resign.
    if (movement_state.timeout_ticks == 0) {
        movement_state.timeout_ticks = -1;
        if (movement_state.settings.bit.to_always == false) {
            // if "timeout always" is false, give the current watch face a chance to exit gracefully...
            event.event_type = EVENT_TIMEOUT;
        }
        event.subsecond = movement_state.subsecond;
        // if we run through the loop again to time out, we need to reconsider whether or not we can sleep.
        // if the first trip said true, but this trip said false, we need the false to override, thus
        // we will be using boolean AND:
        //
        // first trip  | can sleep | cannot sleep | can sleep    | cannot sleep
        // second trip | can sleep | cannot sleep | cannot sleep | can sleep
        //          && | can sleep | cannot sleep | cannot sleep | cannot sleep
        can_sleep = can_sleep && wf->loop(event, &movement_state.settings, watch_face_contexts[movement_state.current_face_idx]);
        event.event_type = EVENT_NONE;
        if (movement_state.settings.bit.to_always && movement_state.current_face_idx != 0) {
            // ...but if the user has "timeout always" set, give it the boot.
            movement_move_to_face(0);
        }
    }

    // Now that we've handled all display update tasks, handle the alarm.
    if (movement_state.alarm_ticks >= 0) {
        uint8_t buzzer_phase = (movement_state.alarm_ticks + 80) % 128;
        if(buzzer_phase == 127) {
            // failsafe: buzzer could have been disabled in the meantime
            if (!watch_is_buzzer_or_led_enabled()) watch_enable_buzzer();
            // play 4 beeps plus pause
            for(uint8_t i = 0; i < 4; i++) {
                // TODO: This method of playing the buzzer blocks the UI while it's beeping.
                // It might be better to time it with the fast tick.
                watch_buzzer_play_note(movement_state.alarm_note, (i != 3) ? 50 : 75);
                if (i != 3) watch_buzzer_play_note(BUZZER_NOTE_REST, 50);
            }
        }
        if (movement_state.alarm_ticks == 0) {
            movement_state.alarm_ticks = -1;
            _movement_disable_fast_tick_if_possible();
        }
    }

    // if we are plugged into USB, handle the file browser tasks
    if (watch_is_usb_enabled()) {
        char line[256] = {0};
#if __EMSCRIPTEN__
        // This is a terrible hack; ideally this should be handled deeper in the watch library.
        // Alas, emscripten treats read() as something that should pop up an input box, so I
        // wasn't able to implement this over there. I sense that this relates to read() being
        // the wrong way to read data from USB (like we should be using fgets or something), but
        // until I untangle that, this will have to do.
        char *received_data = (char*)EM_ASM_INT({
            var len = lengthBytesUTF8(tx) + 1;
            var s = _malloc(len);
            stringToUTF8(tx, s, len);
            return s;
        });
        memcpy(line, received_data, min(255, strlen(received_data)));
        free(received_data);
        EM_ASM({
            tx = "";
        });
#else
        read(0, line, 256);
#endif
        if (strlen(line)) filesystem_process_command(line);
    }

    event.subsecond = 0;

    // if the watch face changed, we can't sleep because we need to update the display.
    if (movement_state.watch_face_changed) can_sleep = false;

    // if we woke up for the buzzer, stay awake until it's finished.
    if (woke_up_for_buzzer) {
        while(watch_is_buzzer_or_led_enabled());
    }

    // if the LED is on, we need to stay awake to keep the TCC running.
    if (movement_state.light_ticks != -1) can_sleep = false;

    return can_sleep;
}

static movement_event_type_t _figure_out_button_event(bool pin_level, movement_event_type_t button_down_event_type, uint16_t *down_timestamp) {
    // force alarm off if the user pressed a button.
    if (movement_state.alarm_ticks) movement_state.alarm_ticks = 0;

    if (pin_level) {
        // handle rising edge
        _movement_enable_fast_tick_if_needed();
        *down_timestamp = movement_state.fast_ticks + 1;
        return button_down_event_type;
    } else {
        // this line is hack but it handles the situation where the light button was held for more than 20 seconds.
        // fast tick is disabled by then, and the LED would get stuck on since there's no one left decrementing light_ticks.
        if (movement_state.light_ticks == 1) movement_state.light_ticks = 0;
        // now that that's out of the way, handle falling edge
        uint16_t diff = movement_state.fast_ticks - *down_timestamp;
        *down_timestamp = 0;
        _movement_disable_fast_tick_if_possible();
        // any press over a half second is considered a long press. Fire the long-up event
        if (diff > MOVEMENT_LONG_PRESS_TICKS) return button_down_event_type + 3;
        else return button_down_event_type + 1;
    }
}

void cb_light_btn_interrupt(void) {
    bool pin_level = watch_get_pin_level(BTN_LIGHT);
    _movement_reset_inactivity_countdown();
    event.event_type = _figure_out_button_event(pin_level, EVENT_LIGHT_BUTTON_DOWN, &movement_state.light_down_timestamp);
}

void cb_mode_btn_interrupt(void) {
    bool pin_level = watch_get_pin_level(BTN_MODE);
    _movement_reset_inactivity_countdown();
    event.event_type = _figure_out_button_event(pin_level, EVENT_MODE_BUTTON_DOWN, &movement_state.mode_down_timestamp);
}

void cb_alarm_btn_interrupt(void) {
    bool pin_level = watch_get_pin_level(BTN_ALARM);
    _movement_reset_inactivity_countdown();
    event.event_type = _figure_out_button_event(pin_level, EVENT_ALARM_BUTTON_DOWN, &movement_state.alarm_down_timestamp);
}

void cb_alarm_btn_extwake(void) {
    // wake up!
    _movement_reset_inactivity_countdown();
}

void cb_alarm_fired(void) {
    movement_state.needs_background_tasks_handled = true;
}

void cb_fast_tick(void) {
    movement_state.fast_ticks++;
    if (movement_state.light_ticks > 0) movement_state.light_ticks--;
    if (movement_state.alarm_ticks > 0) movement_state.alarm_ticks--;
    // check timestamps and auto-fire the long-press events
    // Notice: is it possible that two or more buttons have an identical timestamp? In this case
    // only one of these buttons would receive the long press event. Don't bother for now...
    if (movement_state.light_down_timestamp > 0)
        if (movement_state.fast_ticks - movement_state.light_down_timestamp == MOVEMENT_LONG_PRESS_TICKS + 1)
            event.event_type = EVENT_LIGHT_LONG_PRESS;
    if (movement_state.mode_down_timestamp > 0)
        if (movement_state.fast_ticks - movement_state.mode_down_timestamp == MOVEMENT_LONG_PRESS_TICKS + 1)
            event.event_type = EVENT_MODE_LONG_PRESS;
    if (movement_state.alarm_down_timestamp > 0)
        if (movement_state.fast_ticks - movement_state.alarm_down_timestamp == MOVEMENT_LONG_PRESS_TICKS + 1)
            event.event_type = EVENT_ALARM_LONG_PRESS;
    // this is just a fail-safe; fast tick should be disabled as soon as the button is up, the LED times out, and/or the alarm finishes.
    // but if for whatever reason it isn't, this forces the fast tick off after 20 seconds.
    if (movement_state.fast_ticks >= 128 * 20) {
        watch_rtc_disable_periodic_callback(128);
        movement_state.fast_tick_enabled = false;
    }
}

void cb_tick(void) {
    event.event_type = EVENT_TICK;
    watch_date_time date_time = watch_rtc_get_date_time();
    if (date_time.unit.second != movement_state.last_second) {
        // TODO: can we consolidate these two ticks?
        if (movement_state.settings.bit.le_interval && movement_state.le_mode_ticks > 0) movement_state.le_mode_ticks--;
        if (movement_state.timeout_ticks > 0) movement_state.timeout_ticks--;

        movement_state.last_second = date_time.unit.second;
        movement_state.subsecond = 0;
    } else {
        movement_state.subsecond++;
    }
}<|MERGE_RESOLUTION|>--- conflicted
+++ resolved
@@ -451,11 +451,8 @@
 }
 
 bool app_loop(void) {
-<<<<<<< HEAD
     wf = &watch_faces[movement_state.current_face_idx];
-=======
     bool woke_up_for_buzzer = false;
->>>>>>> 9e41ac8e
     if (movement_state.watch_face_changed) {
         if (movement_state.settings.bit.button_should_sound) {
             // low note for nonzero case, high note for return to watch_face 0
