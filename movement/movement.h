/*
 * MIT License
 *
 * Copyright (c) 2022 Joey Castillo
 *
 * Permission is hereby granted, free of charge, to any person obtaining a copy
 * of this software and associated documentation files (the "Software"), to deal
 * in the Software without restriction, including without limitation the rights
 * to use, copy, modify, merge, publish, distribute, sublicense, and/or sell
 * copies of the Software, and to permit persons to whom the Software is
 * furnished to do so, subject to the following conditions:
 *
 * The above copyright notice and this permission notice shall be included in all
 * copies or substantial portions of the Software.
 *
 * THE SOFTWARE IS PROVIDED "AS IS", WITHOUT WARRANTY OF ANY KIND, EXPRESS OR
 * IMPLIED, INCLUDING BUT NOT LIMITED TO THE WARRANTIES OF MERCHANTABILITY,
 * FITNESS FOR A PARTICULAR PURPOSE AND NONINFRINGEMENT. IN NO EVENT SHALL THE
 * AUTHORS OR COPYRIGHT HOLDERS BE LIABLE FOR ANY CLAIM, DAMAGES OR OTHER
 * LIABILITY, WHETHER IN AN ACTION OF CONTRACT, TORT OR OTHERWISE, ARISING FROM,
 * OUT OF OR IN CONNECTION WITH THE SOFTWARE OR THE USE OR OTHER DEALINGS IN THE
 * SOFTWARE.
 */

#ifndef MOVEMENT_H_
#define MOVEMENT_H_
#include <stdio.h>
#include <stdbool.h>
#include "watch.h"

// Movement Preferences
// These four 32-bit structs store information about the wearer and their preferences. Tentatively, the plan is
// for Movement to use four 32-bit registers for these preferences and to store them in the RTC's backup registers
// 0-3, leaving registers 4-7 available for third party watch faces to use as they see fit.
// * The movement_settings_t struct is provided to all watch faces in the callback functions, and is stored in the
//   RTC's first backup register (BKUP[0]).
// * The movement_location_t and movement_birthdate_t types are defined here, and are tentatively meant to be
//   stored in BKUP[1] and BKUP[2], respectively.
// * The movement_reserved_t type is here as a placeholder, because I sense there's some other generally useful
//   stuff we'll want to make available to all watch faces and stash in the BKUP[3] register.
// This allows these preferences to be stored before entering BACKUP mode and and restored after waking from reset.

// movement_settings_t contains global settings that cover watch behavior, including preferences around clock and unit
// display, time zones, buzzer behavior, LED color and low energy mode timeouts. These settings are stored in BKUP[0].
// If your watch face changes one of these settings, you should store your changes in either your loop or resign
// function by calling `watch_store_backup_data(settings->reg, 0)`. Otherwise it may not persist after a reset event.
typedef union {
    struct {
        bool button_should_sound : 1;       // if true, pressing a button emits a sound.
        uint8_t to_interval : 2;            // an inactivity interval for asking the active face to resign.
        bool to_always : 1;                 // if true, always time out from the active face to face 0. otherwise only faces that time out will resign (the default).
        uint8_t le_interval : 3;            // 0 to disable low energy mode, or an inactivity interval for going into low energy mode.
        uint8_t led_duration : 3;           // how many seconds to shine the LED for (x2), 0 to shine only while the button is depressed, or all bits set to disable the LED altogether.
        uint8_t led_red_color : 4;          // for general purpose illumination, the red LED value (0-15)
        uint8_t led_green_color : 4;        // for general purpose illumination, the green LED value (0-15)
        uint8_t time_zone : 6;              // an integer representing an index in the time zone table.

        // while Movement itself doesn't implement a clock or display units, it may make sense to include some
        // global settings for watch faces to check. The 12/24 hour preference could inform a clock or a
        // time-oriented complication like a sunrise/sunset timer, and a simple locale preference could tell an
        // altimeter to display feet or meters as easily as it tells a thermometer to display degrees in F or C.
        bool clock_mode_24h : 1;            // indicates whether clock should use 12 or 24 hour mode.
        bool clock_24h_leading_zero : 1;    // indicates whether clock should leading zero to indicate 24 hour mode.
        bool use_imperial_units : 1;        // indicates whether to use metric units (the default) or imperial.
        bool alarm_enabled : 1;             // indicates whether there is at least one alarm enabled.
        bool dst_active : 1;                // indicates whether daylight savings time is active
<<<<<<< HEAD
        uint8_t reserved : 4;               // room for more preferences if needed.
=======
        uint8_t reserved : 5;               // room for more preferences if needed.
>>>>>>> 5ae88e43
    } bit;
    uint32_t reg;
} movement_settings_t;

// movement_location_t is for storing the wearer's location. This will be useful for astronomical calculations such as
// sunrise and sunset, or predictions of visible satellite passes.
// If you create a UI for this register or need to access it, look for it in the RTC's BKUP[1] register.
typedef union {
    struct {
        int16_t latitude : 16;   // signed latutide in hundredths of a degree
        int16_t longitude : 16;  // signed longitude in hundredths of a degree
    } bit;
    uint32_t reg;
} movement_location_t;

// movement_birthdate_t is for storing the user's birth date. This will be useful for calculating the user's age — or
// hey, playing happy birthday at midnight? Fields for birth time (with hour and minute resolution) are also available,
// partly because they fit so nicely, but also because they can be useful for certain astrological calculations.
// If you create a UI for birth date or need to access it, look for it in the RTC's BKUP[2] register.
typedef union {
    struct {
        uint16_t year : 12;  // good through the year 4095
        uint8_t month : 4;
        uint8_t day : 5;
        uint8_t hour : 5;
        uint8_t minute : 6;
    } bit;
    uint32_t reg;
} movement_birthdate_t;

// movement_reserved_t is a placeholder for future use of the BKUP[3] register.
typedef union {
    struct {
        uint32_t reserved : 32;
    } bit;
    uint32_t reg;
} movement_reserved_t;

typedef enum {
    EVENT_NONE = 0,             // There is no event to report.
    EVENT_ACTIVATE,             // Your watch face is entering the foreground.
    EVENT_TICK,                 // Most common event type. Your watch face is being called from the tick callback.
    EVENT_LOW_ENERGY_UPDATE,    // If the watch is in low energy mode and you are in the foreground, you will get a chance to update the display once per minute.
    EVENT_BACKGROUND_TASK,      // Your watch face is being invoked to perform a background task. Don't update the display here; you may not be in the foreground.
    EVENT_TIMEOUT,              // Your watch face has been inactive for a while. You may want to resign, depending on your watch face's intended use case.
    EVENT_LIGHT_BUTTON_DOWN,    // The light button has been pressed, but not yet released.
    EVENT_LIGHT_BUTTON_UP,      // The light button was pressed for less than half a second, and released.
    EVENT_LIGHT_LONG_PRESS,     // The light button was held for over half a second, but not yet released.
    EVENT_LIGHT_LONG_UP,        // The light button was held for over half a second, and released.
    EVENT_MODE_BUTTON_DOWN,     // The mode button has been pressed, but not yet released.
    EVENT_MODE_BUTTON_UP,       // The mode button was pressed for less than half a second, and released.
    EVENT_MODE_LONG_PRESS,      // The mode button was held for over half a second, but not yet released.
    EVENT_MODE_LONG_UP,         // The mode button was held for over half a second, and released. NOTE: your watch face will resign immediately after receiving this event.
    EVENT_ALARM_BUTTON_DOWN,    // The alarm button has been pressed, but not yet released.
    EVENT_ALARM_BUTTON_UP,      // The alarm button was pressed for less than half a second, and released.
    EVENT_ALARM_LONG_PRESS,     // The alarm button was held for over half a second, but not yet released.
    EVENT_ALARM_LONG_UP,        // The alarm button was held for over half a second, and released.
} movement_event_type_t;

typedef struct {
    uint8_t event_type;
    uint8_t subsecond;
} movement_event_t;

extern const int16_t movement_timezone_offsets[];
<<<<<<< HEAD
extern const uint8_t movement_dst_jump_table[];
extern const uint8_t movement_dst_inverse_jump_table[];
=======
extern const int16_t movement_timezone_dst_offsets[];
>>>>>>> 5ae88e43
extern const char movement_valid_position_0_chars[];
extern const char movement_valid_position_1_chars[];

/** @brief Perform setup for your watch face.
  * @details It's tempting to say this is 'one-time' setup, but technically this function is called more than
  *          once. When the watch first boots, this function is called with a NULL context_ptr, indicating
  *          that it is the first run. At this time you should set context_ptr to something non-NULL if you
  *          need to keep track of any state in your watch face. If your watch face requires any other setup,
  *          like configuring a pin mode or a peripheral, you may want to do that here too.
  *          This function will be called again after waking from sleep mode, since sleep mode disables all
  *          of the device's pins and peripherals.
  * @param settings A pointer to the global Movement settings. You can use this to inform how you present your
  *                 display to the user (i.e. taking into account whether they have silenced the buttons, or if
  *                 they prefer 12 or 24-hour mode). You can also change these settings if you like.
  * @param watch_face_index The index of this watch face in the global array of watch faces; 0 is the first face,
  *                         1 is the second, etc. You may stash this value in your context if you wish to reference
  *                         it later; your watch face's index is set at launch and will not change.
  * @param context_ptr A pointer to a pointer; at first invocation, this value will be NULL, and you can set it
  *                    to any value you like. Subsequent invocations will pass in whatever value you previously
  *                    set. You may want to check if this is NULL and if so, allocate some space to store any
  *                    data required for your watch face.
  *
  */
typedef void (*watch_face_setup)(movement_settings_t *settings, uint8_t watch_face_index, void ** context_ptr);

/** @brief Prepare to go on-screen.
  * @details This function is called just before your watch enters the foreground. If your watch face has any
  *          segments or text that is always displayed, you may want to set that here. In addition, if your
  *          watch face depends on data from a peripheral (like an I2C sensor), you will likely want to enable
  *          that peripheral here. In addition, if your watch face requires an update frequncy other than 1 Hz,
  *          you may want to request that here using the movement_request_tick_frequency function.
  * @param settings A pointer to the global Movement settings. @see watch_face_setup.
  * @param context A pointer to your watch face's context. @see watch_face_setup.
  *
  */
typedef void (*watch_face_activate)(movement_settings_t *settings, void *context);

/** @brief Handle events and update the display.
  * @details This function is called in response to an event. You should set up a switch statement that handles,
  *          at the very least, the EVENT_TICK and EVENT_MODE_BUTTON_UP event types. The tick event happens once
  *          per second (or more frequently if you asked for a faster tick with movement_request_tick_frequency).
  *          The mode button up event occurs when the user presses the MODE button. **Your loop function SHOULD
  *          call the movement_move_to_next_face function in response to this event.** If you have a good reason
  *          to override this behavior (e.g. your user interface requires all three buttons), your watch face MUST
  *          call the movement_move_to_next_face function in response to the EVENT_MODE_LONG_PRESS event. If you
  *          fail to do this, the user will become stuck on your watch face.
  * @param event A struct containing information about the event, including its type. @see movement_event_type_t
  *              for a list of all possible event types.
  * @param settings A pointer to the global Movement settings. @see watch_face_setup.
  * @param context A pointer to your application's context. @see watch_face_setup.
  * @return true if your watch face is prepared for the system to enter STANDBY mode; false to keep the system awake.
  *         You should almost always return true.
  *         Note that this return value has no effect if your loop function has called movement_move_to_next_face
  *         or movement_move_to_face; in that case, your watch face will resign immediately, and the next watch
  *         face will make the decision on entering standby mode.
  * @note There are two event types that require some extra thought:
          The EVENT_LOW_ENERGY_UPDATE event type is a special case. If you are in the foreground when the watch
          goes into low energy mode, you will receive this tick once a minute (at the top of the minute) so that
          you can update the screen. Great! But! When you receive this event, all pins and peripherals other than
          the RTC will have been disabled to save energy. If your display is clock or calendar oriented, this is
          fine. But if your display requires polling an I2C sensor or reading a value with the ADC, you won't be
          able to do this. You should either display the name of the watch face in response to the low power tick,
          or ensure that you resign before low power mode triggers, (e.g. by calling movement_move_to_face(0)).
          **Your watch face MUST NOT wake up peripherals in response to a low power tick.** The purpose of this
          mode is to consume as little energy as possible during the (potentially long) intervals when it's
          unlikely the user is wearing or looking at the watch.
          EVENT_BACKGROUND_TASK is also a special case. @see watch_face_wants_background_task for details.
  */
typedef bool (*watch_face_loop)(movement_event_t event, movement_settings_t *settings, void *context);

/** @brief Prepare to go off-screen.
  * @details This function is called before your watch face enters the background. If you requested a tick
  *          frequency other than the standard 1 Hz, **you must call movement_request_tick_frequency(1) here**
  *          to reset to 1 Hz. You should also disable any peripherals you enabled when you entered the foreground.
  * @param settings A pointer to the global Movement settings. @see watch_face_setup.
  * @param context A pointer to your application's context. @see watch_face_setup.
  */
typedef void (*watch_face_resign)(movement_settings_t *settings, void *context);

/** @brief OPTIONAL. Request an opportunity to run a background task.
  * @details Most apps will not need this function, but if you provide it, Movement will call it once per minute in
  *          both active and low power modes, regardless of whether your app is in the foreground. You can check the
  *          current time to determine whether you require a background task. If you return true here, Movement will
  *          immediately call your loop function with an EVENT_BACKGROUND_TASK event. Note that it will not call your
  *          activate or deactivate functions, since you are not going on screen.
  *
  *          Examples of background tasks:
  *           - Wake and play a sound when an alarm or timer has been triggered.
  *           - Check the state of an RTC interrupt pin or the timestamp of an RTC interrupt event.
  *           - Log a data point from a sensor, and then return to sleep mode.
  *
  *          Guidelines for background tasks:
  *           - Assume all peripherals and pins other than the RTC will be disabled when you get an EVENT_BACKGROUND_TASK.
  *           - Even if your background task involves only the RTC peripheral, try to request background tasks sparingly.
  *           - If your background task involves an external pin or peripheral, request background tasks no more than once per hour.
  *           - If you need to enable a pin or a peripheral to perform your task, return it to its original state afterwards.
  *
  * @param settings A pointer to the global Movement settings. @see watch_face_setup.
  * @param context A pointer to your application's context. @see watch_face_setup.
  * @return true to request a background task; false otherwise.
  */
typedef bool (*watch_face_wants_background_task)(movement_settings_t *settings, void *context);

typedef struct {
    watch_face_setup setup;
    watch_face_activate activate;
    watch_face_loop loop;
    watch_face_resign resign;
    watch_face_wants_background_task wants_background_task;
} watch_face_t;

typedef struct {
    // properties stored in BACKUP register
    movement_settings_t settings;
    movement_location_t location;
    movement_birthdate_t birthdate;

    // transient properties
    int16_t current_face_idx;
    int16_t next_face_idx;
    bool watch_face_changed;
    bool fast_tick_enabled;
    int16_t fast_ticks;

    // LED stuff
    int16_t light_ticks;

    // alarm stuff
    int16_t alarm_ticks;
    bool is_buzzing;
    BuzzerNote alarm_note;

    // button tracking for long press
    uint16_t light_down_timestamp;
    uint16_t mode_down_timestamp;
    uint16_t alarm_down_timestamp;

    // background task handling
    bool needs_background_tasks_handled;
    bool has_scheduled_background_task;
    bool needs_wake;

    // low energy mode countdown
    int32_t le_mode_ticks;
    uint8_t debounce_ticks_light;
    uint8_t debounce_ticks_alarm;
    uint8_t debounce_ticks_mode;
    bool ignore_alarm_btn_after_sleep;

    // app resignation countdown (TODO: consolidate with LE countdown?)
    int16_t timeout_ticks;

    // stuff for subsecond tracking
    uint8_t tick_frequency;
    uint8_t last_second;
    uint8_t subsecond;

    // backup register stuff
    uint8_t next_available_backup_register;
} movement_state_t;

void movement_move_to_face(uint8_t watch_face_index);
void movement_move_to_next_face(void);

bool movement_default_loop_handler(movement_event_t event, movement_settings_t *settings);

void movement_illuminate_led(void);

void movement_request_tick_frequency(uint8_t freq);

// note: watch faces can only schedule a background task when in the foreground, since
// movement will associate the scheduled task with the currently active face.
void movement_schedule_background_task(watch_date_time date_time);

// note: watch faces can only cancel their background task when in the foreground, since
// movement will associate the scheduled task with the currently active face.
void movement_cancel_background_task(void);

// these functions should work around the limitation of the above functions, which will be deprecated.
void movement_schedule_background_task_for_face(uint8_t watch_face_index, watch_date_time date_time);
void movement_cancel_background_task_for_face(uint8_t watch_face_index);

void movement_request_wake(void);

void movement_play_signal(void);
void movement_play_alarm(void);
void movement_play_alarm_beeps(uint8_t rounds, BuzzerNote alarm_note);

uint8_t movement_claim_backup_register(void);
int16_t get_timezone_offset(uint8_t timezone_idx, watch_date_time date_time);

#endif // MOVEMENT_H_<|MERGE_RESOLUTION|>--- conflicted
+++ resolved
@@ -64,11 +64,7 @@
         bool use_imperial_units : 1;        // indicates whether to use metric units (the default) or imperial.
         bool alarm_enabled : 1;             // indicates whether there is at least one alarm enabled.
         bool dst_active : 1;                // indicates whether daylight savings time is active
-<<<<<<< HEAD
         uint8_t reserved : 4;               // room for more preferences if needed.
-=======
-        uint8_t reserved : 5;               // room for more preferences if needed.
->>>>>>> 5ae88e43
     } bit;
     uint32_t reg;
 } movement_settings_t;
@@ -134,12 +130,7 @@
 } movement_event_t;
 
 extern const int16_t movement_timezone_offsets[];
-<<<<<<< HEAD
-extern const uint8_t movement_dst_jump_table[];
-extern const uint8_t movement_dst_inverse_jump_table[];
-=======
 extern const int16_t movement_timezone_dst_offsets[];
->>>>>>> 5ae88e43
 extern const char movement_valid_position_0_chars[];
 extern const char movement_valid_position_1_chars[];
 
