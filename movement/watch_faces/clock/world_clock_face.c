--- conflicted
+++ resolved
@@ -60,12 +60,8 @@
     watch_date_time date_time;
     switch (event.event_type) {
         case EVENT_ACTIVATE:
-<<<<<<< HEAD
-            if (settings->bit.clock_mode_24h && !settings->bit.clock_24h_leading_zero) watch_set_indicator(WATCH_INDICATOR_24H);
-=======
             state->tz = get_timezone_offset(settings->bit.time_zone, watch_rtc_get_date_time());
             if (settings->bit.clock_mode_24h) watch_set_indicator(WATCH_INDICATOR_24H);
->>>>>>> 5ae88e43
             watch_set_colon();
             state->previous_date_time = 0xFFFFFFFF;
             // fall through
