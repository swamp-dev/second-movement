--- conflicted
+++ resolved
@@ -60,16 +60,6 @@
             if (settings->bit.time_zone > 40) settings->bit.time_zone = 0;
             break;
         case 7: // daylight savings time
-<<<<<<< HEAD
-            if (settings->bit.dst_active) {  // deactivate DST
-                date_time.unit.hour = (date_time.unit.hour + 24 - 1) % 24;
-                settings->bit.time_zone = movement_dst_inverse_jump_table[settings->bit.time_zone];
-            } else {  // activate DST
-                date_time.unit.hour = (date_time.unit.hour + 1) % 24;
-                settings->bit.time_zone = movement_dst_jump_table[settings->bit.time_zone];
-            }
-=======
->>>>>>> 5ae88e43
             settings->bit.dst_active = !settings->bit.dst_active;
             break;
     }
@@ -138,12 +128,9 @@
             return movement_default_loop_handler(event, settings);
     }
 
-<<<<<<< HEAD
-    char buf[11];
+    char buf[13];
     bool set_leading_zero = false;
-=======
-    char buf[13];
->>>>>>> 5ae88e43
+
     if (current_page < 3) {
         watch_set_colon();
         if (settings->bit.clock_mode_24h) {
@@ -163,10 +150,7 @@
         watch_clear_indicator(WATCH_INDICATOR_PM);
         sprintf(buf, "%s  %2d%02d%02d", set_time_face_titles[current_page], date_time.unit.year + 20, date_time.unit.month, date_time.unit.day);
     } else if (current_page < 7) {  // zone
-<<<<<<< HEAD
-=======
         char dst_char = (settings->bit.dst_active && dst_occurring(watch_rtc_get_date_time())) ? 'd' : ' ';
->>>>>>> 5ae88e43
         if (event.subsecond % 2) {
             watch_clear_colon();
             sprintf(buf, "%s       %c", set_time_face_titles[current_page], dst_char);
@@ -177,12 +161,7 @@
         }
     } else { // daylight savings
         watch_clear_colon();
-<<<<<<< HEAD
-        if (settings->bit.dst_active) sprintf(buf, "%s   dsT y", set_time_face_titles[current_page]);
-        else sprintf(buf, "%s   dsT n", set_time_face_titles[current_page]);
-=======
         sprintf(buf, "%s   dsT %c", set_time_face_titles[current_page], settings->bit.dst_active ? 'y' : 'n');
->>>>>>> 5ae88e43
     }
 
     // blink up the parameter we're setting
